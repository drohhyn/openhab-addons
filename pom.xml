--- conflicted
+++ resolved
@@ -1,6 +1,5 @@
 <?xml version="1.0" encoding="UTF-8"?>
 <project xmlns:xsi="http://www.w3.org/2001/XMLSchema-instance" xmlns="http://maven.apache.org/POM/4.0.0" xsi:schemaLocation="http://maven.apache.org/POM/4.0.0 http://maven.apache.org/maven-v4_0_0.xsd">
-<<<<<<< HEAD
 	<modelVersion>4.0.0</modelVersion>
 	
 	<prerequisites>
@@ -52,6 +51,10 @@
 		<tycho-groupid>org.eclipse.tycho</tycho-groupid>
 		<project.build.sourceEncoding>UTF-8</project.build.sourceEncoding>
 		<wagon.version>1.0-beta-2</wagon.version>
+	    <deb.maintainer>openHAB &lt;admin@openhab.org&gt;</deb.maintainer>
+	    <deb.section>misc</deb.section>
+	    <deb.distribution>development</deb.distribution>
+	    <deb.depends>openhab-runtime</deb.depends>
 	</properties>
 	
 	<packaging>pom</packaging>
@@ -94,89 +97,6 @@
 				<version>${tycho-version}</version>
 				<configuration>
 					<resolver>p2</resolver>
-=======
-  <modelVersion>4.0.0</modelVersion>
-
-  <prerequisites>
-    <maven>3.0</maven>
-  </prerequisites>
-
-  <groupId>org.openhab</groupId>
-  <artifactId>openhab</artifactId>
-  <version>1.4.0-SNAPSHOT</version>
-
-  <name>openHAB</name>
-
-  <organization>
-    <name>openHAB.org</name>
-    <url>http://www.openhab.org</url>
-  </organization>
-
-  <licenses>
-    <license>
-      <name>Eclipse Public License</name>
-      <url>http://www.eclipse.org/legal/epl-v10.html</url>
-    </license>
-  </licenses>
-
-  <scm>
-    <connection>scm:hg:github.com/openhab/openhab</connection>
-    <developerConnection>scm:svn:https://openhab.googlecode.com/hg/</developerConnection>
-    <url>http://code.google.com/p/openhab/source/browse/</url>
-  </scm>
-
-  <mailingLists>
-    <mailingList>
-      <name>openhab Mailing List</name>
-      <post>openhab@googlegroups.com</post>
-      <subscribe>http://groups.google.com/group/openhab</subscribe>
-      <unsubscribe>http://groups.google.com/group/openhab</unsubscribe>
-      <archive>http://groups.google.com/group/openhab</archive>
-    </mailingList>
-  </mailingLists>
-
-  <issueManagement>
-    <url>http://code.google.com/p/openhab/issues/list</url>
-    <system>Google Code</system>
-  </issueManagement>
-  
-  <description>This is the open Home Automation Bus (openHAB)</description>
-
-  <properties>
-    <tycho-version>0.18.1</tycho-version>    
-    <tycho-groupid>org.eclipse.tycho</tycho-groupid>
-    <project.build.sourceEncoding>UTF-8</project.build.sourceEncoding>
-    <deb.maintainer>openHAB &lt;admin@openhab.org&gt;</deb.maintainer>
-    <deb.section>misc</deb.section>
-    <deb.distribution>development</deb.distribution>
-    <deb.depends>openhab-runtime</deb.depends>
-   </properties>
-  
-  <packaging>pom</packaging>
-
-  <modules>
-    <module>bundles</module>
-    <module>features</module>
-    <module>products</module>
-    <module>targetplatform</module>
-    <module>distribution</module>
-  </modules>
-
-  <build>
-    <plugins>
-      <plugin>
-        <groupId>${tycho-groupid}</groupId>
-        <artifactId>tycho-maven-plugin</artifactId>
-        <version>${tycho-version}</version>
-        <extensions>true</extensions>
-      </plugin>
-      <plugin>
-        <groupId>${tycho-groupid}</groupId>
-        <artifactId>target-platform-configuration</artifactId>
-        <version>${tycho-version}</version>
-        <configuration>
-          <resolver>p2</resolver>
->>>>>>> 67244f80
 					<ignoreTychoRepositories>true</ignoreTychoRepositories>
 					<pomDependencies>consider</pomDependencies>
 					<target>
