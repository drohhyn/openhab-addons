Manifest-Version: 1.0
Bundle-License: http://www.eclipse.org/legal/epl-v10.html
Bundle-Name: lib485 interface for openHAB DMX Binding
Bundle-SymbolicName: org.openhab.binding.dmx.lib485
Bundle-Vendor: openHAB.org
<<<<<<< HEAD
Bundle-Version: 1.5.1
=======
Bundle-Version: 1.6.0.qualifier
>>>>>>> 7a259c90
Bundle-ManifestVersion: 2
Bundle-Description: This is the lib485 interface of the DMX binding of the open Home Aut
 omation Bus (openHAB)
Bundle-DocURL: http://www.openhab.org
Bundle-RequiredExecutionEnvironment: J2SE-1.5
Service-Component: OSGI-INF/*.xml
Fragment-Host: org.openhab.binding.dmx
Bundle-ClassPath: .
Import-Package: org.slf4j;version="1.6.4"<|MERGE_RESOLUTION|>--- conflicted
+++ resolved
@@ -3,11 +3,7 @@
 Bundle-Name: lib485 interface for openHAB DMX Binding
 Bundle-SymbolicName: org.openhab.binding.dmx.lib485
 Bundle-Vendor: openHAB.org
-<<<<<<< HEAD
-Bundle-Version: 1.5.1
-=======
 Bundle-Version: 1.6.0.qualifier
->>>>>>> 7a259c90
 Bundle-ManifestVersion: 2
 Bundle-Description: This is the lib485 interface of the DMX binding of the open Home Aut
  omation Bus (openHAB)
